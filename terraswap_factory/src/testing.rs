--- conflicted
+++ resolved
@@ -2,13 +2,8 @@
     mock_dependencies_with_balance, mock_env, mock_info, MockApi, MockStorage, MOCK_CONTRACT_ADDR,
 };
 use cosmwasm_std::{
-<<<<<<< HEAD
-    attr, coin, from_binary, to_binary, CanonicalAddr, CosmosMsg, Decimal, OwnedDeps, Reply,
-    ReplyOn, Response, StdError, SubMsg, SubMsgResponse, SubMsgResult, Uint128, WasmMsg,
-=======
     attr, coin, from_binary, to_binary, Api, CosmosMsg, Decimal, OwnedDeps, Reply, ReplyOn,
     Response, SubMsg, SubMsgResponse, SubMsgResult, Uint128, WasmMsg,
->>>>>>> acad3628
 };
 
 use terraswap::asset::{AssetInfo, PairInfo, PairInfoRaw};
@@ -21,12 +16,8 @@
 };
 use white_whale::fee::Fee;
 
-<<<<<<< HEAD
-use crate::contract::{execute, instantiate, query, reply};
-=======
 use crate::contract::{execute, instantiate, migrate, query, reply};
 use crate::error::ContractError;
->>>>>>> acad3628
 use crate::state::{pair_key, TmpPairInfo, PAIRS, TMP_PAIR_INFO};
 
 #[test]
@@ -1088,11 +1079,12 @@
 
     let info = mock_info("noadmin", &[]);
 
-<<<<<<< HEAD
-    assert_eq!(
-        execute(deps.as_mut(), mock_env(), info, msg),
-        Err(StdError::generic_err("unauthorized")),
-    );
+    let res = execute(deps.as_mut(), mock_env(), info, msg);
+    match res {
+        Ok(_) => panic!("should return ContractError::Unauthorized"),
+        Err(ContractError::Unauthorized {}) => (),
+        _ => panic!("should return ContractError::Unauthorized"),
+    }
 }
 
 #[test]
@@ -1190,12 +1182,4 @@
         res.unwrap_err(),
         StdError::generic_err("Pair doesn't exist")
     );
-=======
-    let res = execute(deps.as_mut(), mock_env(), info, msg);
-    match res {
-        Ok(_) => panic!("should return ContractError::Unauthorized"),
-        Err(ContractError::Unauthorized {}) => (),
-        _ => panic!("should return ContractError::Unauthorized"),
-    }
->>>>>>> acad3628
 }