--- conflicted
+++ resolved
@@ -1,18 +1,12 @@
 [package]
 name = "terraswap-factory"
-<<<<<<< HEAD
-version = "1.0.2"
+version = "1.0.3"
 authors = [
 	"Terraform Labs, PTE.",
 	"DELIGHT LABS",
 	"Kerber0x <kerber0x@protonmail.com>",
 ]
 edition.workspace = true
-=======
-version = "1.0.3"
-authors = ["Terraform Labs, PTE.", "DELIGHT LABS", "Kerber0x <kerber0x@protonmail.com>"]
-edition = "2018"
->>>>>>> cbcae8ae
 description = "A Terraswap factory contract - auto pair contract generator and also directory for all pairs"
 license.workspace = true
 publish.workspace = true
@@ -34,7 +28,6 @@
 backtraces = ["cosmwasm-std/backtraces"]
 
 [dependencies]
-<<<<<<< HEAD
 cosmwasm-std.workspace = true
 cw-storage-plus.workspace = true
 schemars.workspace = true
@@ -42,21 +35,10 @@
 protobuf.workspace = true
 cw20.workspace = true
 cw2.workspace = true
+thiserror.workspace = true
+semver.workspace = true
 terraswap.workspace = true
 white-whale.workspace = true
-=======
-cosmwasm-std = { version = "1.0.0" }
-cw-storage-plus = { version = "0.14.0" }
-schemars = "0.8.10"
-serde = { version = "1.0.137", default-features = false, features = ["derive"] }
-protobuf = { version = "2", features = ["with-bytes"] }
-cw20 = { version = "0.14.0" }
-cw2 = { version = "0.14.0" }
-thiserror = { version = "1.0.31" }
-semver = "1.0.12"
-terraswap = { version = "2.8.0", path = "../../../../packages/terraswap"}
-white-whale = { version = "1.0.0", path = "../../../../packages/white-whale"}
->>>>>>> cbcae8ae
 
 [dev-dependencies]
 cosmwasm-schema = { version = "1.0.0" }
