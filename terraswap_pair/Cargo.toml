[package]
name = "terraswap-pair"
<<<<<<< HEAD
version = "1.0.0"
authors = [
	"Terraform Labs, PTE.",
	"DELIGHT LABS",
	"Kerber0x <kerber0x@protonmail.com>",
]
edition.workspace = true
=======
version = "1.0.1"
authors = ["Terraform Labs, PTE.", "DELIGHT LABS", "Kerber0x <kerber0x@protonmail.com>"]
edition = "2018"
>>>>>>> cbcae8ae
description = "A Terraswap pair contract"
license.workspace = true
publish.workspace = true

exclude = [
	# Those files are rust-optimizer artifacts. You might want to commit them for convenience but they should not be part of the source code publication.
	"contract.wasm",
	"hash.txt",
]

# See more keys and their definitions at https://doc.rust-lang.org/cargo/reference/manifest.html

[lib]
crate-type = ["cdylib", "rlib"]

[features]
# for quicker tests, cargo test --lib
# for more explicit tests, cargo test --features=backtraces
backtraces = ["cosmwasm-std/backtraces"]

[dependencies]
cw2.workspace = true
cw20.workspace = true
cosmwasm-std.workspace = true
cw-storage-plus.workspace = true
integer-sqrt = "0.1.5"
<<<<<<< HEAD
schemars.workspace = true
serde.workspace = true
thiserror.workspace = true
protobuf.workspace = true
=======
schemars = "0.8.10"
serde = { version = "1.0.137", default-features = false, features = ["derive"] }
semver = "1.0.12"
thiserror = { version = "1.0.31" }
protobuf = { version = "2", features = ["with-bytes"] }
>>>>>>> cbcae8ae
cosmwasm-bignumber = { git = "https://github.com/terra-money/terra-cosmwasm", branch = "feature/wasm-1.0" }
terraswap.workspace = true
white-whale.workspace = true

[dev-dependencies]
cosmwasm-schema = { version = "1.0.0" }
cosmwasm-storage = { version = "1.0.0" }<|MERGE_RESOLUTION|>--- conflicted
+++ resolved
@@ -1,18 +1,12 @@
 [package]
 name = "terraswap-pair"
-<<<<<<< HEAD
-version = "1.0.0"
+version = "1.0.1"
 authors = [
 	"Terraform Labs, PTE.",
 	"DELIGHT LABS",
 	"Kerber0x <kerber0x@protonmail.com>",
 ]
 edition.workspace = true
-=======
-version = "1.0.1"
-authors = ["Terraform Labs, PTE.", "DELIGHT LABS", "Kerber0x <kerber0x@protonmail.com>"]
-edition = "2018"
->>>>>>> cbcae8ae
 description = "A Terraswap pair contract"
 license.workspace = true
 publish.workspace = true
@@ -39,18 +33,11 @@
 cosmwasm-std.workspace = true
 cw-storage-plus.workspace = true
 integer-sqrt = "0.1.5"
-<<<<<<< HEAD
 schemars.workspace = true
 serde.workspace = true
+semver.workspace = true
 thiserror.workspace = true
 protobuf.workspace = true
-=======
-schemars = "0.8.10"
-serde = { version = "1.0.137", default-features = false, features = ["derive"] }
-semver = "1.0.12"
-thiserror = { version = "1.0.31" }
-protobuf = { version = "2", features = ["with-bytes"] }
->>>>>>> cbcae8ae
 cosmwasm-bignumber = { git = "https://github.com/terra-money/terra-cosmwasm", branch = "feature/wasm-1.0" }
 terraswap.workspace = true
 white-whale.workspace = true
