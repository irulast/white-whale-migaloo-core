--- conflicted
+++ resolved
@@ -7,18 +7,11 @@
 	"Kerber0x <kerber0x@protonmail.com>",
 	"kaimen-sano <kaimen_sano@protonmail.com>",
 ]
-edition = "2021"
-homepage = "https://whitewhale.money"
-license = "MIT"
-repository = "https://github.com/White-Whale-Defi-Platform/migaloo-core"
-publish = false
+edition.workspace = true
 description = "A Terraswap pair contract"
-<<<<<<< HEAD
-=======
 license.workspace = true
 publish.workspace = true
 documentation.workspace = true
->>>>>>> d5429bda
 
 exclude = [
 	# Those files are rust-optimizer artifacts. You might want to commit them for convenience but they should not be part of the source code publication.
@@ -47,10 +40,5 @@
 semver.workspace = true
 thiserror.workspace = true
 protobuf.workspace = true
-<<<<<<< HEAD
-terraswap = { path = "../../../../packages/terraswap" }
-white-whale = { path = "../../../../packages/white-whale" }
-=======
 white-whale.workspace = true
->>>>>>> d5429bda
 cosmwasm-schema.workspace = true