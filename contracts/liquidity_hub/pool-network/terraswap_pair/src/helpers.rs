use std::cmp::Ordering;
use std::ops::Mul;

use cosmwasm_schema::cw_serde;
use cosmwasm_std::{Decimal, Decimal256, StdError, StdResult, Storage, Uint128, Uint256};
use cw_storage_plus::Item;

<<<<<<< HEAD
use terraswap::asset::{Asset, PairType};
=======
use terraswap::asset::{Asset, AssetInfo};
>>>>>>> 006b5702
use terraswap::pair::PoolFee;

use crate::error::ContractError;
use crate::math::Decimal256Helper;

/// The amount of iterations to perform when calculating the Newton-Raphson approximation.
const NEWTON_ITERATIONS: u64 = 32;

// the number of pools in the pair
const N_COINS: Uint256 = Uint256::from_u128(2);

fn calculate_stableswap_d(
    offer_pool: Decimal256,
    ask_pool: Decimal256,
    amp: &u64,
    precision: u8,
) -> Result<Decimal256, ContractError> {
    let n_coins = Decimal256::from_ratio(N_COINS, Uint256::from_u128(1));

    let sum_pools = offer_pool.checked_add(ask_pool)?;
    if sum_pools.is_zero() {
        // there was nothing to swap, return `0`.
        return Ok(Decimal256::zero());
    }

    // ann = amp * n_coins
    let ann = Decimal256::from_ratio(Uint256::from_u128((*amp).into()).checked_mul(N_COINS)?, 1u8);

    // perform Newton-Raphson method
    let mut current_d = sum_pools;
    for _ in 0..NEWTON_ITERATIONS {
        // multiply each pool by the number of coins
        // and multiply together
        let new_d = [offer_pool, ask_pool]
            .into_iter()
            .try_fold::<_, _, Result<_, ContractError>>(current_d, |acc, pool| {
                let mul_pools = pool.checked_mul(n_coins)?;
                acc.checked_multiply_ratio(current_d, mul_pools)
            })?;

        let old_d = current_d;
        // current_d = ((ann * sum_pools + new_d * n_coins) * current_d) / ((ann - 1) * current_d + (n_coins + 1) * new_d)
        current_d = (ann
            .checked_mul(sum_pools)?
            .checked_add(new_d.checked_mul(n_coins)?)?
            .checked_mul(current_d)?)
        .checked_div(
            (ann.checked_sub(Decimal256::one())?
                .checked_mul(current_d)?
                .checked_add(n_coins.checked_add(Decimal256::one())?.checked_mul(new_d)?))?,
        )?;

        if current_d >= old_d {
            if current_d.checked_sub(old_d)? <= Decimal256::decimal_with_precision(1u8, precision)?
            {
                // success
                return Ok(current_d);
            }
        } else if old_d.checked_sub(current_d)?
            <= Decimal256::decimal_with_precision(1u8, precision)?
        {
            // success
            return Ok(current_d);
        }
    }

    // completed iterations
    // but we never approximated correctly
    Err(ContractError::ConvergeError {})
}

/// Determines the direction of `offer_pool` -> `ask_pool`.
///
/// In a `ReverseSimulate`, we subtract the `offer_pool` from `offer_amount` to get the pool sum.
///
/// In a `Simulate`, we add the two.
pub enum StableSwapDirection {
    Simulate,
    ReverseSimulate,
}

/// Calculates the new pool amount given the current pools and swap size.
pub fn calculate_stableswap_y(
    offer_pool: Decimal256,
    ask_pool: Decimal256,
    offer_amount: Decimal256,
    amp: &u64,
    offer_precision: u8,
    ask_precision: u8,
    direction: StableSwapDirection,
) -> Result<Uint128, ContractError> {
    let ann = Uint256::from_u128((*amp).into()).checked_mul(N_COINS)?;

    let d = calculate_stableswap_d(offer_pool, ask_pool, amp, ask_precision)?
        .to_uint256_with_precision(u32::from(ask_precision))?;

    let pool_sum = match direction {
        StableSwapDirection::Simulate => offer_pool.checked_add(offer_amount)?,
        StableSwapDirection::ReverseSimulate => ask_pool.checked_sub(offer_amount)?,
    }
    .to_uint256_with_precision(u32::from(offer_precision.max(ask_precision)))?;
    let c = d
        .checked_multiply_ratio(d, pool_sum.checked_mul(N_COINS)?)?
        .checked_multiply_ratio(d, ann.checked_mul(N_COINS)?)?;

    let b = pool_sum.checked_add(d.checked_div(ann)?)?;

    // attempt to converge solution using Newton-Raphson method
    let mut y = d;
    for _ in 0..NEWTON_ITERATIONS {
        let previous_y = y;
        // y = (y^2 + c) / (2y + b - d)
        y = y
            .checked_mul(y)?
            .checked_add(c)?
            .checked_div(y.checked_add(y)?.checked_add(b)?.checked_sub(d)?)?;

        if y >= previous_y {
            if y.checked_sub(previous_y)? <= Uint256::one() {
                return y
                    .try_into()
                    .map_err(|_| ContractError::SwapOverflowError {});
            }
        } else if y < previous_y && previous_y.checked_sub(y)? <= Uint256::one() {
            return y
                .try_into()
                .map_err(|_| ContractError::SwapOverflowError {});
        }
    }

    Err(ContractError::ConvergeError {})
}

#[cfg(test)]
mod tests {
    use cosmwasm_std::{Decimal, Decimal256, Uint128, Uint256};
    use terraswap::{asset::PairType, pair::PoolFee};
    use white_whale::fee::Fee;

    use crate::{
        helpers::{calculate_stableswap_d, StableSwapDirection},
        math::Decimal256Helper,
    };

    use super::{calculate_stableswap_y, compute_swap, SwapComputation};

    #[test]
    fn does_calculate_d_value() {
        let amp = 100;
        let pool1 = Decimal256::decimal_with_precision(100_000_000_000u128, 6).unwrap();
        let pool2 = Decimal256::decimal_with_precision(100_000_000_000u128, 6).unwrap();

        let d = calculate_stableswap_d(pool1, pool2, &amp, 6)
            .unwrap()
            .to_uint256_with_precision(6)
            .unwrap();
        assert_eq!(d, Uint256::from_u128(200_000_000_000));
    }

    #[test]
    fn does_calculate_y_value() {
        let amp = 100;

        let offer_pool = Decimal256::decimal_with_precision(100_000_000_000u128, 6).unwrap();
        let ask_pool = Decimal256::decimal_with_precision(100_000_000_000u128, 6).unwrap();
        let offer_amount = Decimal256::decimal_with_precision(100_000000u128, 6).unwrap();

        let y = calculate_stableswap_y(
            offer_pool,
            ask_pool,
            offer_amount,
            &amp,
            6,
            6,
            StableSwapDirection::Simulate,
        )
        .unwrap();
        assert_eq!(y, Uint128::new(99_900_000_990));

        let offer_pool = Decimal256::decimal_with_precision(1_010_000u128, 6).unwrap();
        let ask_pool = Decimal256::decimal_with_precision(990_050u128, 6).unwrap();
        let offer_amount = Decimal256::decimal_with_precision(10_000u128, 6).unwrap();

        let y = calculate_stableswap_y(
            offer_pool,
            ask_pool,
            offer_amount,
            &amp,
            6,
            6,
            StableSwapDirection::Simulate,
        )
        .unwrap();
        assert_eq!(y, Uint128::new(980_053));
    }

    #[test]
    fn does_stableswap_correctly() {
        let asset_pool_amount = Uint128::from(990_050u128);
        let collateral_pool_amount = Uint128::from(1_010_000u128);
        let offer_amount = Uint128::from(10_000u128);

        let swap_result = compute_swap(
            collateral_pool_amount,
            asset_pool_amount,
            offer_amount,
            PoolFee {
                protocol_fee: Fee {
                    share: Decimal::from_ratio(1u128, 400u128),
                },
                swap_fee: Fee {
                    share: Decimal::from_ratio(1u128, 400u128),
                },
            },
            &PairType::StableSwap { amp: 100 },
            6,
            6,
        )
        .unwrap();

        assert_eq!(
            swap_result,
            SwapComputation {
                protocol_fee_amount: Uint128::new(24),
                swap_fee_amount: Uint128::new(24),
                return_amount: Uint128::new(9_949),
                spread_amount: Uint128::new(3)
            }
        );
    }
}

pub fn compute_swap(
    offer_pool: Uint128,
    ask_pool: Uint128,
    offer_amount: Uint128,
    pool_fees: PoolFee,
    swap_type: &PairType,
    offer_precision: u8,
    ask_precision: u8,
) -> Result<SwapComputation, ContractError> {
    let offer_pool: Uint256 = offer_pool.into();
    let ask_pool: Uint256 = ask_pool.into();
    let offer_amount: Uint256 = offer_amount.into();

    match swap_type {
        PairType::ConstantProduct => {
            // offer => ask
            // ask_amount = (ask_pool * offer_amount / (offer_pool + offer_amount)) - swap_fee - protocol_fee
            let return_amount: Uint256 = Uint256::one()
                * Decimal256::from_ratio(ask_pool.mul(offer_amount), offer_pool + offer_amount);

<<<<<<< HEAD
            // calculate spread, swap and protocol fees
            let exchange_rate = Decimal256::from_ratio(ask_pool, offer_pool);
            let spread_amount: Uint256 = (offer_amount * exchange_rate) - return_amount;
            let swap_fee_amount: Uint256 = pool_fees.swap_fee.compute(return_amount);
            let protocol_fee_amount: Uint256 = pool_fees.protocol_fee.compute(return_amount);

            // swap and protocol fee will be absorbed by the pool
            let return_amount: Uint256 = return_amount - swap_fee_amount - protocol_fee_amount;

            Ok(SwapComputation {
                return_amount: return_amount
                    .try_into()
                    .map_err(|_| ContractError::SwapOverflowError {})?,
                spread_amount: spread_amount
                    .try_into()
                    .map_err(|_| ContractError::SwapOverflowError {})?,
                swap_fee_amount: swap_fee_amount
                    .try_into()
                    .map_err(|_| ContractError::SwapOverflowError {})?,
                protocol_fee_amount: protocol_fee_amount
                    .try_into()
                    .map_err(|_| ContractError::SwapOverflowError {})?,
            })
        }
        PairType::StableSwap { amp } => {
            let offer_pool = Decimal256::decimal_with_precision(offer_pool, offer_precision)?;
            let ask_pool = Decimal256::decimal_with_precision(ask_pool, ask_precision)?;
            let offer_amount = Decimal256::decimal_with_precision(offer_amount, offer_precision)?;

            let new_pool = calculate_stableswap_y(
                offer_pool,
                ask_pool,
                offer_amount,
                amp,
                offer_precision,
                ask_precision,
                StableSwapDirection::Simulate,
            )?;
            let return_amount = ask_pool
                .to_uint256_with_precision(u32::from(ask_precision))?
                .checked_sub(Uint256::from_uint128(new_pool))?;

            // the spread is the loss from 1:1 conversion
            // thus is it the offer_amount - return_amount
            let spread_amount = offer_amount
                .to_uint256_with_precision(u32::from(ask_precision))?
                .checked_sub(return_amount)?;

            // subtract fees from return_amount
            let swap_fee_amount: Uint256 = pool_fees.swap_fee.compute(return_amount);
            let protocol_fee_amount: Uint256 = pool_fees.protocol_fee.compute(return_amount);
            let return_amount = return_amount
                .checked_sub(swap_fee_amount)?
                .checked_sub(protocol_fee_amount)?;

            Ok(SwapComputation {
                return_amount: return_amount
                    .try_into()
                    .map_err(|_| ContractError::SwapOverflowError {})?,
                spread_amount: spread_amount
                    .try_into()
                    .map_err(|_| ContractError::SwapOverflowError {})?,
                swap_fee_amount: swap_fee_amount
                    .try_into()
                    .map_err(|_| ContractError::SwapOverflowError {})?,
                protocol_fee_amount: protocol_fee_amount
                    .try_into()
                    .map_err(|_| ContractError::SwapOverflowError {})?,
            })
        }
    }
=======
    // calculate spread, swap and protocol fees
    let exchange_rate = Decimal256::from_ratio(ask_pool, offer_pool);
    let spread_amount: Uint256 = (offer_amount * exchange_rate) - return_amount;
    let swap_fee_amount: Uint256 = pool_fees.swap_fee.compute(return_amount);
    let protocol_fee_amount: Uint256 = pool_fees.protocol_fee.compute(return_amount);
    let burn_fee_amount: Uint256 = pool_fees.burn_fee.compute(return_amount);

    // swap and protocol fee will be absorbed by the pool. Burn fee amount will be burned on a subsequent msg.
    let return_amount: Uint256 =
        return_amount - swap_fee_amount - protocol_fee_amount - burn_fee_amount;

    Ok(SwapComputation {
        return_amount: return_amount.try_into()?,
        spread_amount: spread_amount.try_into()?,
        swap_fee_amount: swap_fee_amount.try_into()?,
        protocol_fee_amount: protocol_fee_amount.try_into()?,
        burn_fee_amount: burn_fee_amount.try_into()?,
    })
>>>>>>> 006b5702
}

/// Represents the swap computation values
#[cw_serde]
pub struct SwapComputation {
    pub return_amount: Uint128,
    pub spread_amount: Uint128,
    pub swap_fee_amount: Uint128,
    pub protocol_fee_amount: Uint128,
    pub burn_fee_amount: Uint128,
}

pub fn compute_offer_amount(
    offer_pool: Uint128,
    ask_pool: Uint128,
    ask_amount: Uint128,
    pool_fees: PoolFee,
) -> StdResult<OfferAmountComputation> {
    let offer_pool: Uint256 = offer_pool.into();
    let ask_pool: Uint256 = ask_pool.into();
    let ask_amount: Uint256 = ask_amount.into();

    // ask => offer
    // offer_amount = cp / (ask_pool - ask_amount / (1 - fees)) - offer_pool
    let fees = pool_fees.swap_fee.to_decimal_256()
        + pool_fees.protocol_fee.to_decimal_256()
        + pool_fees.burn_fee.to_decimal_256();
    let one_minus_commission = Decimal256::one() - fees;
    let inv_one_minus_commission = Decimal256::one() / one_minus_commission;

    let cp: Uint256 = offer_pool * ask_pool;
    let offer_amount: Uint256 = Uint256::one()
        .multiply_ratio(cp, ask_pool - ask_amount * inv_one_minus_commission)
        - offer_pool;

    let before_commission_deduction: Uint256 = ask_amount * inv_one_minus_commission;
    let before_spread_deduction: Uint256 =
        offer_amount * Decimal256::from_ratio(ask_pool, offer_pool);

    let spread_amount = if before_spread_deduction > before_commission_deduction {
        before_spread_deduction - before_commission_deduction
    } else {
        Uint256::zero()
    };

    let swap_fee_amount: Uint256 = pool_fees.swap_fee.compute(before_commission_deduction);
    let protocol_fee_amount: Uint256 = pool_fees.protocol_fee.compute(before_commission_deduction);
    let burn_fee_amount: Uint256 = pool_fees.burn_fee.compute(before_commission_deduction);

    Ok(OfferAmountComputation {
        offer_amount: offer_amount.try_into()?,
        spread_amount: spread_amount.try_into()?,
        swap_fee_amount: swap_fee_amount.try_into()?,
        protocol_fee_amount: protocol_fee_amount.try_into()?,
        burn_fee_amount: burn_fee_amount.try_into()?,
    })
}

/// Represents the offer amount computation values
#[cw_serde]
pub struct OfferAmountComputation {
    pub offer_amount: Uint128,
    pub spread_amount: Uint128,
    pub swap_fee_amount: Uint128,
    pub protocol_fee_amount: Uint128,
    pub burn_fee_amount: Uint128,
}

/// If `belief_price` and `max_spread` both are given,
/// we compute new spread else we just use terraswap
/// spread to check `max_spread`
pub fn assert_max_spread(
    belief_price: Option<Decimal>,
    max_spread: Option<Decimal>,
    offer_asset: Asset,
    return_asset: Asset,
    spread_amount: Uint128,
    offer_decimal: u8,
    return_decimal: u8,
) -> Result<(), ContractError> {
    let (offer_amount, return_amount, spread_amount): (Uint256, Uint256, Uint256) =
        match offer_decimal.cmp(&return_decimal) {
            Ordering::Greater => {
                let diff_decimal = 10u64.pow((offer_decimal - return_decimal).into());

                (
                    offer_asset.amount.into(),
                    return_asset
                        .amount
                        .checked_mul(Uint128::from(diff_decimal))?
                        .into(),
                    spread_amount
                        .checked_mul(Uint128::from(diff_decimal))?
                        .into(),
                )
            }
            Ordering::Less => {
                let diff_decimal = 10u64.pow((return_decimal - offer_decimal).into());

                (
                    offer_asset
                        .amount
                        .checked_mul(Uint128::from(diff_decimal))?
                        .into(),
                    return_asset.amount.into(),
                    spread_amount.into(),
                )
            }
            Ordering::Equal => (
                offer_asset.amount.into(),
                return_asset.amount.into(),
                spread_amount.into(),
            ),
        };

    if let (Some(max_spread), Some(belief_price)) = (max_spread, belief_price) {
        let belief_price: Decimal256 = belief_price.into();
        let max_spread: Decimal256 = max_spread.into();

        let expected_return = offer_amount * (Decimal256::one() / belief_price);
        let spread_amount = expected_return.saturating_sub(return_amount);

        if return_amount < expected_return
            && Decimal256::from_ratio(spread_amount, expected_return) > max_spread
        {
            return Err(ContractError::MaxSpreadAssertion {});
        }
    } else if let Some(max_spread) = max_spread {
        let max_spread: Decimal256 = max_spread.into();
        if Decimal256::from_ratio(spread_amount, return_amount + spread_amount) > max_spread {
            return Err(ContractError::MaxSpreadAssertion {});
        }
    }

    Ok(())
}

pub fn assert_slippage_tolerance(
    slippage_tolerance: &Option<Decimal>,
    deposits: &[Uint128; 2],
    pools: &[Asset; 2],
) -> Result<(), ContractError> {
    if let Some(slippage_tolerance) = *slippage_tolerance {
        let slippage_tolerance: Decimal256 = slippage_tolerance.into();
        if slippage_tolerance > Decimal256::one() {
            return Err(StdError::generic_err("slippage_tolerance cannot bigger than 1").into());
        }

        let one_minus_slippage_tolerance = Decimal256::one() - slippage_tolerance;
        let deposits: [Uint256; 2] = [deposits[0].into(), deposits[1].into()];
        let pools: [Uint256; 2] = [pools[0].amount.into(), pools[1].amount.into()];

        // Ensure each prices are not dropped as much as slippage tolerance rate
        if Decimal256::from_ratio(deposits[0], deposits[1]) * one_minus_slippage_tolerance
            > Decimal256::from_ratio(pools[0], pools[1])
            || Decimal256::from_ratio(deposits[1], deposits[0]) * one_minus_slippage_tolerance
                > Decimal256::from_ratio(pools[1], pools[0])
        {
            return Err(ContractError::MaxSlippageAssertion {});
        }
    }

    Ok(())
}

/// Gets the protocol fee amount for the given asset_id
pub fn get_protocol_fee_for_asset(
    collected_protocol_fees: Vec<Asset>,
    asset_id: String,
) -> Uint128 {
    let protocol_fee_asset = collected_protocol_fees
        .iter()
        .find(|&protocol_fee_asset| protocol_fee_asset.clone().get_id() == asset_id.clone())
        .cloned();

    // get the protocol fee for the given pool_asset
    if let Some(protocol_fee_asset) = protocol_fee_asset {
        protocol_fee_asset.amount
    } else {
        Uint128::zero()
    }
}

/// Instantiates fees for a given fee_storage_item
pub fn instantiate_fees(
    storage: &mut dyn Storage,
    asset_info_0: AssetInfo,
    asset_info_1: AssetInfo,
    fee_storage_item: Item<Vec<Asset>>,
) -> StdResult<()> {
    fee_storage_item.save(
        storage,
        &vec![
            Asset {
                info: asset_info_0,
                amount: Uint128::zero(),
            },
            Asset {
                info: asset_info_1,
                amount: Uint128::zero(),
            },
        ],
    )
}<|MERGE_RESOLUTION|>--- conflicted
+++ resolved
@@ -5,11 +5,7 @@
 use cosmwasm_std::{Decimal, Decimal256, StdError, StdResult, Storage, Uint128, Uint256};
 use cw_storage_plus::Item;
 
-<<<<<<< HEAD
-use terraswap::asset::{Asset, PairType};
-=======
-use terraswap::asset::{Asset, AssetInfo};
->>>>>>> 006b5702
+use terraswap::asset::{Asset, AssetInfo, PairType};
 use terraswap::pair::PoolFee;
 
 use crate::error::ContractError;
@@ -223,6 +219,9 @@
                 swap_fee: Fee {
                     share: Decimal::from_ratio(1u128, 400u128),
                 },
+                burn_fee: Fee {
+                    share: Decimal::zero(),
+                },
             },
             &PairType::StableSwap { amp: 100 },
             6,
@@ -236,7 +235,8 @@
                 protocol_fee_amount: Uint128::new(24),
                 swap_fee_amount: Uint128::new(24),
                 return_amount: Uint128::new(9_949),
-                spread_amount: Uint128::new(3)
+                spread_amount: Uint128::new(3),
+                burn_fee_amount: Uint128::zero()
             }
         );
     }
@@ -258,19 +258,20 @@
     match swap_type {
         PairType::ConstantProduct => {
             // offer => ask
-            // ask_amount = (ask_pool * offer_amount / (offer_pool + offer_amount)) - swap_fee - protocol_fee
+            // ask_amount = (ask_pool * offer_amount / (offer_pool + offer_amount)) - swap_fee - protocol_fee - burn_fee
             let return_amount: Uint256 = Uint256::one()
                 * Decimal256::from_ratio(ask_pool.mul(offer_amount), offer_pool + offer_amount);
 
-<<<<<<< HEAD
             // calculate spread, swap and protocol fees
             let exchange_rate = Decimal256::from_ratio(ask_pool, offer_pool);
             let spread_amount: Uint256 = (offer_amount * exchange_rate) - return_amount;
             let swap_fee_amount: Uint256 = pool_fees.swap_fee.compute(return_amount);
             let protocol_fee_amount: Uint256 = pool_fees.protocol_fee.compute(return_amount);
-
-            // swap and protocol fee will be absorbed by the pool
-            let return_amount: Uint256 = return_amount - swap_fee_amount - protocol_fee_amount;
+            let burn_fee_amount: Uint256 = pool_fees.burn_fee.compute(return_amount);
+
+            // swap and protocol fee will be absorbed by the pool. Burn fee amount will be burned on a subsequent msg.
+            let return_amount: Uint256 =
+                return_amount - swap_fee_amount - protocol_fee_amount - burn_fee_amount;
 
             Ok(SwapComputation {
                 return_amount: return_amount
@@ -283,6 +284,9 @@
                     .try_into()
                     .map_err(|_| ContractError::SwapOverflowError {})?,
                 protocol_fee_amount: protocol_fee_amount
+                    .try_into()
+                    .map_err(|_| ContractError::SwapOverflowError {})?,
+                burn_fee_amount: burn_fee_amount
                     .try_into()
                     .map_err(|_| ContractError::SwapOverflowError {})?,
             })
@@ -314,9 +318,12 @@
             // subtract fees from return_amount
             let swap_fee_amount: Uint256 = pool_fees.swap_fee.compute(return_amount);
             let protocol_fee_amount: Uint256 = pool_fees.protocol_fee.compute(return_amount);
+            let burn_fee_amount = pool_fees.burn_fee.compute(return_amount);
+
             let return_amount = return_amount
                 .checked_sub(swap_fee_amount)?
-                .checked_sub(protocol_fee_amount)?;
+                .checked_sub(protocol_fee_amount)?
+                .checked_sub(burn_fee_amount)?;
 
             Ok(SwapComputation {
                 return_amount: return_amount
@@ -331,29 +338,12 @@
                 protocol_fee_amount: protocol_fee_amount
                     .try_into()
                     .map_err(|_| ContractError::SwapOverflowError {})?,
+                burn_fee_amount: burn_fee_amount
+                    .try_into()
+                    .map_err(|_| ContractError::SwapOverflowError {})?,
             })
         }
     }
-=======
-    // calculate spread, swap and protocol fees
-    let exchange_rate = Decimal256::from_ratio(ask_pool, offer_pool);
-    let spread_amount: Uint256 = (offer_amount * exchange_rate) - return_amount;
-    let swap_fee_amount: Uint256 = pool_fees.swap_fee.compute(return_amount);
-    let protocol_fee_amount: Uint256 = pool_fees.protocol_fee.compute(return_amount);
-    let burn_fee_amount: Uint256 = pool_fees.burn_fee.compute(return_amount);
-
-    // swap and protocol fee will be absorbed by the pool. Burn fee amount will be burned on a subsequent msg.
-    let return_amount: Uint256 =
-        return_amount - swap_fee_amount - protocol_fee_amount - burn_fee_amount;
-
-    Ok(SwapComputation {
-        return_amount: return_amount.try_into()?,
-        spread_amount: spread_amount.try_into()?,
-        swap_fee_amount: swap_fee_amount.try_into()?,
-        protocol_fee_amount: protocol_fee_amount.try_into()?,
-        burn_fee_amount: burn_fee_amount.try_into()?,
-    })
->>>>>>> 006b5702
 }
 
 /// Represents the swap computation values
