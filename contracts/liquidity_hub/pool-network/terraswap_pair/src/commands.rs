--- conflicted
+++ resolved
@@ -441,14 +441,11 @@
             "protocol_fee_amount",
             &swap_computation.protocol_fee_amount.to_string(),
         ),
-<<<<<<< HEAD
         ("swap_type", pair_info.pair_type.get_label()),
-=======
         (
             "burn_fee_amount",
             &swap_computation.burn_fee_amount.to_string(),
         ),
->>>>>>> 006b5702
     ]))
 }
 
