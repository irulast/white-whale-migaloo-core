--- conflicted
+++ resolved
@@ -284,13 +284,15 @@
     )
     .unwrap();
 
-    assert_eq!(expected_return_amount, simulation_res.return_amount);
-    assert_eq!(expected_swap_fee_amount, simulation_res.swap_fee_amount);
-    assert_eq!(expected_burn_fee_amount, simulation_res.burn_fee_amount);
-    assert_eq!(expected_spread_amount, simulation_res.spread_amount);
-    assert_eq!(
-        expected_protocol_fee_amount,
-        simulation_res.protocol_fee_amount
+    assert_eq!(
+        simulation_res,
+        SimulationResponse {
+            return_amount: expected_return_amount,
+            swap_fee_amount: expected_swap_fee_amount,
+            burn_fee_amount: expected_burn_fee_amount,
+            spread_amount: expected_spread_amount,
+            protocol_fee_amount: expected_protocol_fee_amount
+        }
     );
 
     // reset protocol fees so the simulation returns same values as the actual swap
@@ -376,11 +378,8 @@
                 "protocol_fee_amount",
                 expected_protocol_fee_amount.to_string(),
             ),
-<<<<<<< HEAD
-            attr("swap_type", "ConstantProduct")
-=======
-            attr("burn_fee_amount", expected_burn_fee_amount.to_string(),),
->>>>>>> 006b5702
+            attr("swap_type", "ConstantProduct"),
+            attr("burn_fee_amount", expected_burn_fee_amount.to_string()),
         ]
     );
 
@@ -810,11 +809,8 @@
                 "protocol_fee_amount",
                 expected_protocol_fee_amount.to_string(),
             ),
-<<<<<<< HEAD
-            attr("swap_type", "ConstantProduct")
-=======
+            attr("swap_type", "ConstantProduct"),
             attr("burn_fee_amount", expected_burn_fee_amount.to_string(),)
->>>>>>> 006b5702
         ]
     );
 
@@ -950,7 +946,47 @@
             .unwrap(),
         "third_party"
     );
-<<<<<<< HEAD
+
+    // reset protocol fees so the simulation returns same values as the actual swap
+    COLLECTED_PROTOCOL_FEES
+        .save(
+            &mut deps.storage,
+            &vec![
+                Asset {
+                    info: AssetInfo::NativeToken {
+                        denom: "uusd".to_string(),
+                    },
+                    amount: Uint128::zero(),
+                },
+                Asset {
+                    info: AssetInfo::Token {
+                        contract_addr: "asset0000".to_string(),
+                    },
+                    amount: Uint128::zero(),
+                },
+            ],
+        )
+        .unwrap();
+
+    let simulation_res: SimulationResponse = from_binary(
+        &query(
+            deps.as_ref(),
+            mock_env(),
+            QueryMsg::Simulation {
+                offer_asset: Asset {
+                    info: AssetInfo::NativeToken {
+                        denom: "uusd".to_string(),
+                    },
+                    amount: offer_amount,
+                },
+            },
+        )
+        .unwrap(),
+    )
+    .unwrap();
+
+    // there shouldn't be any burn_fee
+    assert_eq!(simulation_res.burn_fee_amount, Uint128::zero());
 }
 
 #[test]
@@ -998,6 +1034,9 @@
                 swap_fee: Fee {
                     share: Decimal::from_ratio(1u128, 400u128),
                 },
+                burn_fee: Fee {
+                    share: Decimal::zero(),
+                },
             },
             fee_collector_addr: "collector".to_string(),
             pair_type: PairType::StableSwap { amp: 100 },
@@ -1029,7 +1068,8 @@
             offer_amount: Uint128::new(10_050),
             protocol_fee_amount: Uint128::new(25),
             spread_amount: Uint128::new(0),
-            swap_fee_amount: Uint128::new(25)
+            swap_fee_amount: Uint128::new(25),
+            burn_fee_amount: Uint128::new(0)
         }
     )
 }
@@ -1076,6 +1116,9 @@
             },
             swap_fee: Fee {
                 share: Decimal::from_ratio(1u128, 400u128),
+            },
+            burn_fee: Fee {
+                share: Decimal::zero(),
             },
         },
         fee_collector_addr: "collector".to_string(),
@@ -1125,27 +1168,41 @@
     let msg_transfer = res.messages.get(0).expect("no message");
 
     let expected_spread_amount = Uint128::new(0);
-    let expected_swap_fee_amount = asset_return_amount.multiply_ratio(1u128, 400u128); // 0.1%
-    let expected_protocol_fee_amount = asset_return_amount.multiply_ratio(1u128, 400u128); // 0.1%
+    let expected_swap_fee_amount = asset_return_amount.multiply_ratio(1u128, 400u128); // 0.025%
+    let expected_protocol_fee_amount = asset_return_amount.multiply_ratio(1u128, 400u128); // 0.025%
+    let expected_burn_fee_amount = Uint128::zero(); // 0%
+
     let expected_return_amount = asset_return_amount
         .checked_sub(expected_swap_fee_amount)
         .unwrap()
         .checked_sub(expected_protocol_fee_amount)
+        .unwrap()
+        .checked_sub(expected_burn_fee_amount)
         .unwrap();
 
     // as we swapped native to token, we accumulate the protocol fees in token
-    let protocol_fees_for_token =
-        query_protocol_fees(deps.as_ref(), Some("asset0000".to_string()), None)
-            .unwrap()
-            .fees;
+    let protocol_fees_for_token = query_fees(
+        deps.as_ref(),
+        Some("asset0000".to_string()),
+        None,
+        COLLECTED_PROTOCOL_FEES,
+        Some(ALL_TIME_COLLECTED_PROTOCOL_FEES),
+    )
+    .unwrap()
+    .fees;
     assert_eq!(
         protocol_fees_for_token.first().unwrap().amount,
         expected_protocol_fee_amount
     );
-    let protocol_fees_for_native =
-        query_protocol_fees(deps.as_ref(), Some("uusd".to_string()), None)
-            .unwrap()
-            .fees;
+    let protocol_fees_for_native = query_fees(
+        deps.as_ref(),
+        Some("uusd".to_string()),
+        None,
+        COLLECTED_PROTOCOL_FEES,
+        Some(ALL_TIME_COLLECTED_PROTOCOL_FEES),
+    )
+    .unwrap()
+    .fees;
     assert_eq!(
         protocol_fees_for_native.first().unwrap().amount,
         Uint128::zero()
@@ -1160,8 +1217,6 @@
             /* user deposit must be pre-applied */
         }],
     )]);
-=======
->>>>>>> 006b5702
 
     // reset protocol fees so the simulation returns same values as the actual swap
     COLLECTED_PROTOCOL_FEES
@@ -1193,7 +1248,6 @@
                     info: AssetInfo::NativeToken {
                         denom: "uusd".to_string(),
                     },
-<<<<<<< HEAD
                     amount: uusd_offer_amount,
                 },
             },
@@ -1209,6 +1263,7 @@
         expected_protocol_fee_amount,
         simulation_res.protocol_fee_amount
     );
+    assert_eq!(expected_burn_fee_amount, simulation_res.burn_fee_amount);
 
     // reset protocol fees so the simulation returns same values as the actual swap
     COLLECTED_PROTOCOL_FEES
@@ -1241,9 +1296,6 @@
                         contract_addr: "asset0000".to_string(),
                     },
                     amount: expected_return_amount,
-=======
-                    amount: offer_amount,
->>>>>>> 006b5702
                 },
             },
         )
@@ -1251,7 +1303,6 @@
     )
     .unwrap();
 
-<<<<<<< HEAD
     assert_eq!(
         res.attributes,
         vec![
@@ -1268,7 +1319,8 @@
                 "protocol_fee_amount",
                 expected_protocol_fee_amount.to_string(),
             ),
-            attr("swap_type", "StableSwap")
+            attr("swap_type", "StableSwap"),
+            attr("burn_fee_amount", "0")
         ]
     );
 
@@ -1278,7 +1330,8 @@
             offer_amount: Uint128::new(100_000),
             spread_amount: Uint128::new(1),
             protocol_fee_amount: Uint128::new(2499),
-            swap_fee_amount: Uint128::new(2499)
+            swap_fee_amount: Uint128::new(2499),
+            burn_fee_amount: Uint128::new(0)
         }
     );
 
@@ -1294,8 +1347,4 @@
         })),
         msg_transfer,
     );
-=======
-    // there shouldn't be any burn_fee
-    assert_eq!(simulation_res.burn_fee_amount, Uint128::zero());
->>>>>>> 006b5702
 }